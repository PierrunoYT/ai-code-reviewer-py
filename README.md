--- conflicted
+++ resolved
@@ -1,10 +1,6 @@
 # AI Code Reviewer (Python)
 
-<<<<<<< HEAD
-An intelligent code review system that analyzes your commits before creating pull requests. Uses AI to provide detailed feedback on code quality, security, performance, and best practices.
-=======
 An intelligent code review system for Python projects that analyzes your git commits using AI. It provides detailed feedback on code quality, security, performance, and best practices.
->>>>>>> 18200eea
 
 ## Features
 
@@ -183,27 +179,11 @@
 **Example `config.json` structure (based on `AppConfig`):**
 ```json
 {
-<<<<<<< HEAD
-  "aiProvider": "anthropic",
-  "model": "claude-sonnet-4-20250514",
-  "maxTokens": 64000,
-  "enableWebSearch": true,
-  "enableExtendedThinking": true,
-  "enableCitations": true,
-  "enableBatchProcessing": true,
-  "retryAttempts": 3,
-  "batchSize": 5,
-  "saveToMarkdown": true,
-  "markdownOutputDir": "./code-reviews",
-  "includeDiffInMarkdown": true,
-  "reviewCriteria": [
-=======
   "ai_provider": "anthropic",
   "model": "claude-3-5-sonnet-20240620",
   "max_tokens": 32000,
   "api_key": "your_api_key_here_if_not_using_env_vars",
   "review_criteria": [
->>>>>>> 18200eea
     "code quality",
     "security vulnerabilities",
     "performance issues",
@@ -214,49 +194,6 @@
     "accessibility",
     "dependency security"
   ],
-<<<<<<< HEAD
-  "blockingIssues": ["critical", "high"],
-  "minimumScore": 6,
-  "alternativeConfigs": {
-    "openai": {
-      "aiProvider": "openai",
-      "model": "gpt-4.1",
-      "maxTokens": 32768,
-      "enableWebSearch": true
-    },
-    "claude4opus": {
-      "aiProvider": "anthropic",
-      "model": "claude-opus-4-20250514",
-      "maxTokens": 32000,
-      "enableExtendedThinking": true,
-      "enableCitations": true
-    },
-    "claude37sonnet": {
-      "aiProvider": "anthropic",
-      "model": "claude-3-7-sonnet-20250219",
-      "maxTokens": 128000,
-      "enableWebSearch": true,
-      "enableCitations": true,
-      "enableExtendedThinking": true
-    },
-    "gemini25pro": {
-      "aiProvider": "google",
-      "model": "gemini-2.5-pro-preview-05-06",
-      "maxTokens": 64000,
-      "enableWebSearch": true,
-      "enableCitations": true,
-      "enableExtendedThinking": true
-    },
-    "gemini25flash": {
-      "aiProvider": "google",
-      "model": "gemini-2.5-flash-preview-05-20",
-      "maxTokens": 64000,
-      "enableWebSearch": true,
-      "enableCitations": true,
-      "enableExtendedThinking": true
-    }
-  }
-=======
   "blocking_issues": ["critical", "high"],
   "minimum_score": 6,
   "save_to_markdown": true,
@@ -268,7 +205,6 @@
   "enable_anthropic_web_search": false,
   "retry_attempts": 3,
   "batch_size": 5
->>>>>>> 18200eea
 }
 ```
 
@@ -390,68 +326,6 @@
 pytest
 ```
 
-<<<<<<< HEAD
-## Environment Variables
-
-### Required API Keys (choose one or more providers)
-- `ANTHROPIC_API_KEY` - Your Anthropic/Claude API key
-- `OPENAI_API_KEY` - Your OpenAI API key
-- `GOOGLE_API_KEY` - Your Google/Gemini API key
-- `AI_API_KEY` - Legacy fallback API key (for backward compatibility)
-
-### Optional Configuration
-- `AI_REVIEWER_CONFIG_PATH` - Custom config file path - defaults to '.ai-reviewer-config.json'
-- `JWT_SECRET` - JWT secret for demo authentication scenarios
-
-## Troubleshooting
-
-**Common Issues:**
-
-1. **"AI API key not found"**
-   - Set the appropriate API key environment variable:
-     - `ANTHROPIC_API_KEY` for Claude models
-     - `OPENAI_API_KEY` for GPT models
-     - `GOOGLE_API_KEY` for Gemini models
-   - Or specify `--api-key` in CLI command
-   - Or use the CLI `--api-key` parameter
-
-2. **Git hooks not working**
-   - Ensure you're in a git repository
-   - Run `npm run install-hook` to reinstall hooks
-   - Check hook permissions on Unix systems
-
-3. **Reviews taking too long**
-   - Reduce `maxTokens` in configuration
-   - Use a faster AI model
-   - Review smaller commit ranges
-
-4. **False positives in reviews**
-   - Customize `reviewCriteria` in configuration
-   - Adjust `minimumScore` threshold
-   - Use `--no-verify` to bypass when needed
-
-## Security Considerations
-
-- **API Keys**: Never commit your `.env` file or expose API keys in code
-- **Environment Variables**: Use `.env.example` as a template and create your own `.env` file
-- **Git Hooks**: The pre-commit and pre-push hooks help catch security issues before they're committed
-- **Configuration**: Review the `.ai-reviewer-config.json` file to ensure it meets your security requirements
-- **Backup**: Git hooks create backup files (`.backup` extension) when installing over existing hooks
-
-## License
-
-MIT License - see LICENSE file for details.
-
-## Contributing
-
-1. Fork the repository
-2. Create a feature branch
-3. Make your changes
-4. Add tests if applicable
-5. Submit a pull request
-
-The AI reviewer will automatically review your PR! 🎉
-=======
 ## GitHub Actions for Tests
 
 To automatically run tests on push and pull requests, you can add a GitHub Actions workflow. Create a file named `.github/workflows/python-tests.yml`:
@@ -480,5 +354,4 @@
     - name: Run tests
       run: |
         pytest
-```
->>>>>>> 18200eea
+```